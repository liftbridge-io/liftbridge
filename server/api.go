--- conflicted
+++ resolved
@@ -124,16 +124,15 @@
 	a.logger.Debugf("api: DeleteStream [name=%s]",
 		req.Name)
 
-<<<<<<< HEAD
 	err := a.ensureAuthorizationPermission(ctx, req.Name, "DeleteStream")
 	if err != nil {
 		a.logger.Errorf("api: Failed to authorize call on resource: %v", err)
 		return nil, err
-=======
+	}
+
 	if isReservedStream(req.Name) {
 		a.logger.Errorf("api: Failed to delete stream: stream is reserved")
 		return nil, status.Error(codes.InvalidArgument, "Stream is reserved")
->>>>>>> 24e1b85c
 	}
 
 	if e := a.metadata.DeleteStream(ctx, &proto.DeleteStreamOp{
@@ -333,12 +332,7 @@
 // information.
 func (a *apiServer) FetchMetadata(ctx context.Context, req *client.FetchMetadataRequest) (
 	*client.FetchMetadataResponse, error) {
-<<<<<<< HEAD
-
-	a.logger.Debugf("api: FetchMetadata %s", req.Streams)
-=======
 	a.logger.Debugf("api: FetchMetadata [streams=%s, groups=%s]", req.Streams, req.Groups)
->>>>>>> 24e1b85c
 
 	e := a.ensureAuthorizationPermission(ctx, "*", "FetchMetadata")
 	if e != nil {
