--- conflicted
+++ resolved
@@ -1324,7 +1324,6 @@
 	}
 }
 
-<<<<<<< HEAD
 // TestPublishAsyncWithConcurrencyNoAckPolicy ensures an error is trigger in case of concurrent publishes
 // and no AckPolicy is set
 func TestPublishAsyncWithConcurrencyNoAckPolicy(t *testing.T) {
@@ -1376,10 +1375,7 @@
 	}
 }
 
-// TestPublishAsyncWithConcurrencyErrorWrongOffset ensures an error is trigger in case of concurrent publishes
-=======
 // TestPublishAsyncWithConcurrencyErrorWrongOffset ensures an error is trigger in case of concurrent publishes.
->>>>>>> 4f50e595
 func TestPublishAsyncWithConcurrencyErrorWrongOffset(t *testing.T) {
 	defer cleanupStorage(t)
 
