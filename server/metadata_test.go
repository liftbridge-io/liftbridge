--- conflicted
+++ resolved
@@ -257,35 +257,57 @@
 	require.InDelta(t, timeout.Milliseconds(), time.Until(deadline).Milliseconds(), 1)
 }
 
-<<<<<<< HEAD
+// Ensure checkResumeStreamPreconditions returns ErrPartitionNotFound if the
+// partition doesn't exist.
+func TestMetadataCheckSetStreamReadonlyPreconditionsPartitionNotFound(t *testing.T) {
+	defer cleanupStorage(t)
+
+	server := New(getTestConfig("a", true, 0))
+	metadata := newMetadataAPI(server)
+	defer metadata.Reset()
+
+	_, err := metadata.AddStream(&proto.Stream{
+		Name:    "foo",
+		Subject: "foo",
+		Partitions: []*proto.Partition{
+			{
+				Stream:  "foo",
+				Subject: "foo",
+				Id:      0,
+			},
+		},
+	}, false)
+	require.NoError(t, err)
+
+	err = metadata.checkSetStreamReadonlyPreconditions(&proto.RaftLog{
+		Op:                  proto.Op_SET_STREAM_READONLY,
+		SetStreamReadonlyOp: &proto.SetStreamReadonlyOp{Stream: "foo", Partitions: []int32{1}},
+	})
+	require.Equal(t, ErrPartitionNotFound, err)
+}
+
 // TestPartitionMetadataContainOffSetandHighWaterMark ensures that High Watermark and Newest Offset are
 // exposed in partition's metadata
 func TestPartitionMetadataContainOffSetandHighWaterMark(t *testing.T) {
-=======
-// Ensure checkResumeStreamPreconditions returns ErrPartitionNotFound if the
-// partition doesn't exist.
-func TestMetadataCheckSetStreamReadonlyPreconditionsPartitionNotFound(t *testing.T) {
->>>>>>> 5b8df1ff
-	defer cleanupStorage(t)
-
-	server := New(getTestConfig("a", true, 0))
-	metadata := newMetadataAPI(server)
-	defer metadata.Reset()
-
-	_, err := metadata.AddStream(&proto.Stream{
-		Name:    "foo",
-		Subject: "foo",
-		Partitions: []*proto.Partition{
-			{
-				Stream:  "foo",
-				Subject: "foo",
-				Id:      0,
-			},
-		},
-	}, false)
-	require.NoError(t, err)
-
-<<<<<<< HEAD
+	defer cleanupStorage(t)
+
+	server := New(getTestConfig("a", true, 0))
+	metadata := newMetadataAPI(server)
+	defer metadata.Reset()
+
+	_, err := metadata.AddStream(&proto.Stream{
+		Name:    "foo",
+		Subject: "foo",
+		Partitions: []*proto.Partition{
+			{
+				Stream:  "foo",
+				Subject: "foo",
+				Id:      0,
+			},
+		},
+	}, false)
+	require.NoError(t, err)
+
 	// Monkey patch partition leader
 	// As createPartitionMetadataResponse does not process
 	// request if the server is not the partition's leader
@@ -336,11 +358,4 @@
 	// Expect error as the server is not the partition leader
 	require.Error(t, err)
 
-=======
-	err = metadata.checkSetStreamReadonlyPreconditions(&proto.RaftLog{
-		Op:                  proto.Op_SET_STREAM_READONLY,
-		SetStreamReadonlyOp: &proto.SetStreamReadonlyOp{Stream: "foo", Partitions: []int32{1}},
-	})
-	require.Equal(t, ErrPartitionNotFound, err)
->>>>>>> 5b8df1ff
 }