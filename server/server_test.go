package server

import (
	"context"
	"fmt"
	"io/ioutil"
	"os"
	"path/filepath"
	"strconv"
	"strings"
	"sync/atomic"
	"testing"
	"time"

	"github.com/hashicorp/raft"
	lift "github.com/liftbridge-io/go-liftbridge/v2"
	natsdTest "github.com/nats-io/nats-server/v2/test"
	log "github.com/sirupsen/logrus"
	"github.com/stretchr/testify/require"
	"google.golang.org/grpc"
	"google.golang.org/grpc/health/grpc_health_v1"

	proto "github.com/liftbridge-io/liftbridge/server/protocol"
)

var storagePath string

func init() {
	tmpDir, err := ioutil.TempDir("", "liftbridge_test_")
	if err != nil {
		panic(fmt.Errorf("Error creating temp dir: %v", err))
	}
	if err := os.Remove(tmpDir); err != nil {
		panic(fmt.Errorf("Error removing temp dir: %v", err))
	}
	storagePath = tmpDir
}

func cleanupStorage(t *testing.T) {
	err := os.RemoveAll(storagePath)
	require.NoError(t, err)
}

func getTestConfig(id string, bootstrap bool, port int) *Config {
	config := NewDefaultConfig()
	config.Clustering.RaftBootstrapSeed = bootstrap
	config.DataDir = filepath.Join(storagePath, id)
	config.Clustering.RaftSnapshots = 1
	config.LogRaft = true
	config.Clustering.ServerID = id
	config.LogLevel = uint32(log.DebugLevel)
	config.EmbeddedNATS = bootstrap
	config.LogSilent = true
	config.Port = port
	return config
}

func runServerWithConfig(t *testing.T, config *Config) *Server {
	server, err := RunServerWithConfig(config)
	require.NoError(t, err)
	return server
}

func getMetadataLeader(t *testing.T, timeout time.Duration, servers ...*Server) *Server {
	var (
		leader   *Server
		deadline = time.Now().Add(timeout)
	)
	for time.Now().Before(deadline) {
		for _, s := range servers {
			if !s.IsRunning() || s.getRaft() == nil {
				continue
			}
			if s.IsLeader() {
				if leader != nil {
					stackFatalf(t, "Found more than one metadata leader")
				}
				leader = s
			}
		}
		if leader != nil {
			break
		}
		time.Sleep(15 * time.Millisecond)
	}
	if leader == nil {
		stackFatalf(t, "No metadata leader found")
	}

	// Wait for cluster to agree on leader.
LOOP:
	for time.Now().Before(deadline) {
		for _, s := range servers {
			if string(s.getRaft().Leader()) != leader.config.Clustering.ServerID {
				continue LOOP
			}
		}
		break
	}
	return leader
}

func waitForNoMetadataLeader(t *testing.T, timeout time.Duration, servers ...*Server) {
	deadline := time.Now().Add(timeout)
	for time.Now().Before(deadline) {
		var leader string
		for _, s := range servers {
			if l := string(s.getRaft().Leader()); l != "" {
				leader = l
				break
			}
		}
		if leader == "" {
			return
		}
		time.Sleep(15 * time.Millisecond)
	}
	stackFatalf(t, "Metadata leader found")
}

func checkPartitionPaused(t *testing.T, timeout time.Duration, stream string,
	partitionID int32, paused bool, server *Server) {

	partition := server.metadata.GetPartition(stream, partitionID)
	if partition == nil {
		stackFatalf(t, "Partition not found")
	}
	var (
		deadline = time.Now().Add(timeout)
		isPaused bool
	)
	for time.Now().Before(deadline) {
		isPaused = partition.IsPaused()
		if isPaused == paused {
			return
		}
	}
	stackFatalf(t, "Expected partition paused %v, got %v", paused, isPaused)
}

func checkPartitionReadonly(t *testing.T, timeout time.Duration, stream string,
	partitionID int32, readonly bool, server *Server) {

	partition := server.metadata.GetPartition(stream, partitionID)
	if partition == nil {
		stackFatalf(t, "Partition not found")
	}
	var (
		deadline   = time.Now().Add(timeout)
		isReadonly bool
	)
	for time.Now().Before(deadline) {
		isReadonly = partition.IsReadonly()
		if isReadonly == readonly {
			return
		}
	}
	stackFatalf(t, "Expected partition readonly %v, got %v", readonly, isReadonly)
}

func getPartitionLeader(t *testing.T, timeout time.Duration, name string, partitionID int32, servers ...*Server) *Server {
	var (
		leader   *Server
		epoch    uint64
		deadline = time.Now().Add(timeout)
	)
	for time.Now().Before(deadline) {
		for _, s := range servers {
			if !s.IsRunning() {
				continue
			}
			partition := s.metadata.GetPartition(name, partitionID)
			if partition == nil {
				continue
			}
			streamLeader, leaderEpoch := partition.GetLeader()
			if streamLeader == s.config.Clustering.ServerID {
<<<<<<< HEAD
				if leaderEpoch > epoch {
					leader = s
					epoch = leaderEpoch
				} else {
=======
				if leader != nil {
>>>>>>> 80a935ee
					stackFatalf(t, "Found more than one partition leader")
				}
			}
		}
		if leader != nil {
			break
		}
		time.Sleep(15 * time.Millisecond)
	}
	if leader == nil {
		stackFatalf(t, "No partition leader found")
	}
	return leader
}

func forceLogClean(t *testing.T, subject, name string, s *Server) {
	partition := s.metadata.GetPartition(name, 0)
	if partition == nil {
		stackFatalf(t, "Stream not found")
	}
	if err := partition.log.Clean(); err != nil {
		stackFatalf(t, "Log clean failed: %s", err)
	}
}

// Ensure starting a node fails when there is no seed node to join and no
// cluster topology is provided.
func TestNoSeed(t *testing.T) {
	defer cleanupStorage(t)

	// Configure first server. Starting this should fail because there is no
	// seed node.
	raftJoinAttempts = 1
	defer func() {
		raftJoinAttempts = defaultRaftJoinAttempts
	}()
	s1Config := getTestConfig("a", false, 0)
	s1Config.EmbeddedNATS = true
	server := New(s1Config)
	err := server.Start()
	require.Error(t, err)
}

// Ensure server ID is assigned when not provided and stored/recovered on
// server restart.
func TestAssignedDurableServerID(t *testing.T) {
	defer cleanupStorage(t)

	// Configure server.
	s1Config := getTestConfig("a", true, 0)
	s1 := runServerWithConfig(t, s1Config)
	defer s1.Stop()

	// Wait to elect self as leader.
	leader := getMetadataLeader(t, 10*time.Second, s1)

	future := leader.getRaft().GetConfiguration()
	require.NoError(t, future.Error())
	id := future.Configuration().Servers[0].ID

	require.NotEqual(t, "", id)

	// Restart server without setting ID.
	s1.Stop()
	s1Config.Clustering.ServerID = ""
	s1 = runServerWithConfig(t, s1Config)
	defer s1.Stop()

	// Wait to elect self as leader.
	leader = getMetadataLeader(t, 10*time.Second, s1)

	future = leader.getRaft().GetConfiguration()
	require.NoError(t, future.Error())
	newID := future.Configuration().Servers[0].ID
	require.Equal(t, id, newID)
}

// Ensure server ID is stored and recovered on server restart.
func TestDurableServerID(t *testing.T) {
	defer cleanupStorage(t)

	// Configure server.
	s1Config := getTestConfig("a", true, 0)
	s1Config.Clustering.ServerID = "a"
	s1 := runServerWithConfig(t, s1Config)
	defer s1.Stop()

	// Wait to elect self as leader.
	leader := getMetadataLeader(t, 10*time.Second, s1)

	future := leader.getRaft().GetConfiguration()
	require.NoError(t, future.Error())
	id := future.Configuration().Servers[0].ID

	require.Equal(t, raft.ServerID("a"), id)

	// Restart server without setting ID.
	s1.Stop()
	s1Config.Clustering.ServerID = ""
	s1 = runServerWithConfig(t, s1Config)
	defer s1.Stop()

	// Wait to elect self as leader.
	leader = getMetadataLeader(t, 10*time.Second, s1)

	future = leader.getRaft().GetConfiguration()
	require.NoError(t, future.Error())
	newID := future.Configuration().Servers[0].ID
	require.Equal(t, raft.ServerID("a"), newID)
}

// Ensure server starts the gRPC health service correctly.
func TestHealthServerStartedCorrectly(t *testing.T) {
	defer cleanupStorage(t)

	// Configure the first server as a seed.
	s1Config := getTestConfig("a", true, 20000)
	s1 := runServerWithConfig(t, s1Config)
	defer s1.Stop()

	// Configure second server which should automatically join the first.
	s2Config := getTestConfig("b", false, 20001)
	s2 := runServerWithConfig(t, s2Config)
	defer s2.Stop()

	conn, err := grpc.Dial("127.0.0.1:20000", []grpc.DialOption{grpc.WithInsecure()}...)
	require.NoError(t, err)
	healthClient := grpc_health_v1.NewHealthClient(conn)
	healthCheckReply, err := healthClient.Check(context.Background(), &grpc_health_v1.HealthCheckRequest{Service: "proto.API"})
	require.NoError(t, err)
	require.Equal(t, grpc_health_v1.HealthCheckResponse_SERVING, healthCheckReply.Status)
}

// Ensure starting a cluster with auto configuration works when we start one
// node in bootstrap mode.
func TestBootstrapAutoConfig(t *testing.T) {
	defer cleanupStorage(t)

	// Configure the first server as a seed.
	s1Config := getTestConfig("a", true, 0)
	s1 := runServerWithConfig(t, s1Config)
	defer s1.Stop()

	// Configure second server which should automatically join the first.
	s2Config := getTestConfig("b", false, 0)
	s2 := runServerWithConfig(t, s2Config)
	defer s2.Stop()

	var (
		servers = []*Server{s1, s2}
		leader  = getMetadataLeader(t, 10*time.Second, servers...)
	)

	// Verify configuration.
	future := leader.getRaft().GetConfiguration()
	require.NoError(t, future.Error())
	configServers := future.Configuration().Servers
	require.Equal(t, 2, len(configServers))
}

// Ensure the max quorum limit is enforced when nodes automatically join the
// cluster.
func TestAutoConfigMaxQuorum(t *testing.T) {
	defer cleanupStorage(t)

	// Configure first server.
	s1Config := getTestConfig("a", true, 0)
	s1Config.Clustering.RaftMaxQuorumSize = 2
	s1 := runServerWithConfig(t, s1Config)
	defer s1.Stop()

	// Configure second server which should automatically join the first as a
	// voter.
	s2Config := getTestConfig("b", false, 0)
	s2 := runServerWithConfig(t, s2Config)
	defer s2.Stop()

	// Configure third server which should automatically join the first as a
	// non-voter.
	s3Config := getTestConfig("c", false, 0)
	s3 := runServerWithConfig(t, s3Config)
	defer s3.Stop()

	var (
		servers = []*Server{s1, s2, s3}
		leader  = getMetadataLeader(t, 10*time.Second, servers...)
	)

	// Verify configuration.
	future := leader.getRaft().GetConfiguration()
	require.NoError(t, future.Error())
	configServers := future.Configuration().Servers
	require.Equal(t, 3, len(configServers))

	// Ensure there are 2 voters and 1 non-voter.
	var (
		voters    = 0
		nonVoters = 0
	)
	for _, server := range configServers {
		if server.Suffrage == raft.Staging || server.Suffrage == raft.Voter {
			voters++
		} else {
			nonVoters++
		}
	}
	require.Equal(t, 2, voters)
	require.Equal(t, 1, nonVoters)
}

// Ensure starting a cluster with manual configuration works when we provide
// the cluster configuration to each server.
func TestBootstrapManualConfig(t *testing.T) {
	defer cleanupStorage(t)

	// Configure first server.
	s1Config := getTestConfig("a", false, 0)
	s1Config.EmbeddedNATS = true
	s1Config.Clustering.RaftBootstrapPeers = []string{"b"}
	s1 := runServerWithConfig(t, s1Config)
	defer s1.Stop()

	// Configure second server.
	s2Config := getTestConfig("b", false, 0)
	s2Config.Clustering.RaftBootstrapPeers = []string{"a"}
	s2 := runServerWithConfig(t, s2Config)
	defer s2.Stop()

	var (
		servers = []*Server{s1, s2}
		leader  = getMetadataLeader(t, 10*time.Second, servers...)
	)

	// Verify configuration.
	future := leader.getRaft().GetConfiguration()
	require.NoError(t, future.Error())
	configServers := future.Configuration().Servers
	require.Equal(t, 2, len(configServers))

	// Ensure new servers can automatically join once the cluster is formed.
	s3Config := getTestConfig("c", false, 0)
	s3 := runServerWithConfig(t, s3Config)
	defer s3.Stop()

	future = leader.getRaft().GetConfiguration()
	require.NoError(t, future.Error())
	configServers = future.Configuration().Servers
	require.Equal(t, 3, len(configServers))
}

// Ensure starting a cluster with manual configuration works when we provide
// the cluster configuration to each server and quorum limit is enforced when
// set.
func TestBootstrapManualConfigMaxQuorum(t *testing.T) {
	defer cleanupStorage(t)

	var (
		serverIDs = []string{"a", "b", "c"}
		servers   = make([]*Server, len(serverIDs))
	)

	for i, id := range serverIDs {
		config := getTestConfig(id, false, 0)
		if id == "a" {
			config.EmbeddedNATS = true
		}
		config.Clustering.RaftBootstrapPeers = []string{"a", "b", "c"}
		config.Clustering.RaftMaxQuorumSize = 2
		server := runServerWithConfig(t, config)
		servers[i] = server
		defer server.Stop()
	}

	leader := getMetadataLeader(t, 10*time.Second, servers...)

	// Verify configuration.
	future := leader.getRaft().GetConfiguration()
	require.NoError(t, future.Error())
	configServers := future.Configuration().Servers
	require.Equal(t, 3, len(configServers))

	// Ensure there are 2 voters and 1 non-voter.
	var (
		voters    = 0
		nonVoters = 0
	)
	for _, server := range configServers {
		if server.Suffrage == raft.Staging || server.Suffrage == raft.Voter {
			voters++
		} else {
			nonVoters++
		}
	}
	require.Equal(t, 2, voters)
	require.Equal(t, 1, nonVoters)

	// Ensure new servers are added as non-voters.
	config := getTestConfig("d", false, 0)
	newServer := runServerWithConfig(t, config)
	defer newServer.Stop()

	future = leader.getRaft().GetConfiguration()
	if err := future.Error(); err != nil {
		t.Fatalf("Unexpected error on GetConfiguration: %v", err)
	}
	configServers = future.Configuration().Servers
	require.Equal(t, 4, len(configServers))
	for _, server := range configServers {
		if server.ID == "d" {
			require.Equal(t, raft.Nonvoter, server.Suffrage)
		}
	}
}

// Ensure if more than one server is started in bootstrap mode, the servers
// eventually panic.
func TestBootstrapMisconfiguration(t *testing.T) {
	defer cleanupStorage(t)

	bootstrapMisconfigInterval = 100 * time.Millisecond
	defer func() {
		bootstrapMisconfigInterval = defaultBootstrapMisconfigInterval
	}()

	s1Config := getTestConfig("a", true, 0)
	s1 := New(s1Config)
	s1FatalLogger := &captureFatalLogger{}
	s1.logger = s1FatalLogger
	err := s1.Start()
	require.NoError(t, err)
	defer s1.Stop()

	getMetadataLeader(t, 10*time.Second, s1)

	// Configure second server on same cluster as a seed too. Servers should
	// stop.
	s2Config := getTestConfig("b", true, 0)
	s2Config.EmbeddedNATS = false
	s2 := New(s2Config)
	s2FatalLogger := &captureFatalLogger{}
	s2.logger = s2FatalLogger
	err = s2.Start()
	require.NoError(t, err)
	defer s2.Stop()

	// After a little while, servers should detect that they were both started
	// with the bootstrap flag and exit.
	ok := false
	timeout := time.Now().Add(5 * time.Second)
	for time.Now().Before(timeout) {
		check := func(otherServer *Server, l *captureFatalLogger) bool {
			l.Lock()
			defer l.Unlock()
			if l.fatal != "" {
				if strings.Contains(l.fatal, otherServer.config.Clustering.ServerID) {
					return true
				}
			}
			return false
		}
		ok = check(s1, s2FatalLogger)
		if ok {
			ok = check(s2, s1FatalLogger)
		}
		if ok {
			break
		}
		time.Sleep(15 * time.Millisecond)
	}
	if !ok {
		t.Fatal("Servers should have reported fatal error")
	}
}

// Ensure servers with activity stream enabled can be bootstrapped
// concurrently.
func TestBootstrapConcurrentWithActivityStream(t *testing.T) {
	defer cleanupStorage(t)

	// Start three servers concurrently with activity stream enabled.
	ids := []string{"s1", "s2", "s3"}
	type result struct {
		server *Server
		err    error
	}
	results := make(chan *result, 3)
	done := make(chan struct{})
	defer close(done)
	for _, id := range ids {
		go func(id string) {
			config := getTestConfig(id, false, 0)
			if id == "s1" {
				config.EmbeddedNATS = true
			}
			config.Clustering.ServerID = id
			config.Clustering.RaftBootstrapPeers = ids
			config.ActivityStream.Enabled = true

			server, err := RunServerWithConfig(config)

			select {
			case results <- &result{server, err}:
			case <-done:
			}
		}(id)
	}

	// Wait for the servers to start.
	for i := 0; i < 3; i++ {
		res := <-results
		if res.err != nil {
			t.Error(res.err)
		} else {
			defer res.server.Stop()
		}
	}
}

// Ensure when the metadata leader fails, a new one is elected.
func TestMetadataLeaderFailover(t *testing.T) {
	defer cleanupStorage(t)

	// Use an external NATS server.
	ns := natsdTest.RunDefaultServer()
	defer ns.Shutdown()

	// Configure first server.
	s1Config := getTestConfig("a", true, 0)
	s1Config.EmbeddedNATS = false
	s1 := runServerWithConfig(t, s1Config)
	defer s1.Stop()

	// Configure second server.
	s2Config := getTestConfig("b", false, 0)
	s2 := runServerWithConfig(t, s2Config)
	defer s2.Stop()

	// Configure third server.
	s3Config := getTestConfig("c", false, 0)
	s3 := runServerWithConfig(t, s3Config)
	defer s3.Stop()

	// Wait for metadata leader to be elected.
	servers := []*Server{s1, s2, s3}
	leader := getMetadataLeader(t, 10*time.Second, servers...)
	followers := []*Server{}
	for _, s := range servers {
		if s == leader {
			continue
		}
		followers = append(followers, s)
	}

	// Kill the leader.
	leader.Stop()

	// Wait for new leader to be elected.
	getMetadataLeader(t, 10*time.Second, followers...)
}

// Ensure when the subscribe offset exceeds the HW, the subscription waits for
// new messages.
func TestSubscribeOffsetOverflow(t *testing.T) {
	defer cleanupStorage(t)

	// Configure server.
	s1Config := getTestConfig("a", true, 5050)
	s1 := runServerWithConfig(t, s1Config)
	defer s1.Stop()

	// Wait for server to elect itself leader.
	getMetadataLeader(t, 10*time.Second, s1)

	client, err := lift.Connect([]string{"localhost:5050"})
	require.NoError(t, err)
	defer client.Close()

	// Create stream.
	name := "foo"
	subject := "foo"
	err = client.CreateStream(context.Background(), subject, name)
	require.NoError(t, err)

	// Publish some messages.
	num := 5
	for i := 0; i < num; i++ {
		ctx, cancel := context.WithTimeout(context.Background(), 5*time.Second)
		defer cancel()
		_, err = client.Publish(ctx, name, []byte("hello"))
		require.NoError(t, err)
	}

	// Subscribe with overflowed offset. This should wait for new messages
	// starting at offset 5.
	gotMsg := make(chan struct{})
	ctx, cancel := context.WithCancel(context.Background())
	err = client.Subscribe(ctx, name, func(msg *lift.Message, err error) {
		require.NoError(t, err)
		require.Equal(t, int64(5), msg.Offset())
		close(gotMsg)
		cancel()
	}, lift.StartAtOffset(100))
	require.NoError(t, err)

	// Publish one more message.
	_, err = client.Publish(context.Background(), name, []byte("test"))
	require.NoError(t, err)

	// Wait to get the new message.
	select {
	case <-gotMsg:
	case <-time.After(5 * time.Second):
		t.Fatal("Did not receive expected message")
	}
}

// Ensure when the subscribe offset exceeds the HW due to the stream being
// empty, the subscription waits for new messages.
func TestSubscribeOffsetOverflowEmptyStream(t *testing.T) {
	defer cleanupStorage(t)

	// Configure server.
	s1Config := getTestConfig("a", true, 5050)
	s1 := runServerWithConfig(t, s1Config)
	defer s1.Stop()

	// Wait for server to elect itself leader.
	getMetadataLeader(t, 10*time.Second, s1)

	client, err := lift.Connect([]string{"localhost:5050"})
	require.NoError(t, err)
	defer client.Close()

	// Create stream.
	name := "foo"
	subject := "foo"
	err = client.CreateStream(context.Background(), subject, name)
	require.NoError(t, err)

	// Subscribe with overflowed offset. This should wait for new messages
	// starting at offset 0.
	gotMsg := make(chan struct{})
	ctx, cancel := context.WithCancel(context.Background())
	err = client.Subscribe(ctx, name, func(msg *lift.Message, err error) {
		require.NoError(t, err)
		require.Equal(t, int64(0), msg.Offset())
		close(gotMsg)
		cancel()
	})
	require.NoError(t, err)

	// Publish message.
	_, err = client.Publish(context.Background(), name, []byte("test"))
	require.NoError(t, err)

	// Wait to get the message.
	select {
	case <-gotMsg:
	case <-time.After(5 * time.Second):
		t.Fatal("Did not receive expected message")
	}
}

// Ensure when the subscribe offset is less than the oldest log offset, the
// offset is set to the oldest offset.
func TestSubscribeOffsetUnderflow(t *testing.T) {
	defer cleanupStorage(t)

	// Configure server.
	s1Config := getTestConfig("a", true, 5050)
	// Set these to force deletion so we can get an underflow.
	s1Config.Streams.SegmentMaxBytes = 1
	s1Config.Streams.RetentionMaxBytes = 1
	s1Config.BatchMaxMessages = 1
	s1 := runServerWithConfig(t, s1Config)
	defer s1.Stop()

	// Wait for server to elect itself leader.
	getMetadataLeader(t, 10*time.Second, s1)

	client, err := lift.Connect([]string{"localhost:5050"})
	require.NoError(t, err)
	defer client.Close()

	// Create stream.
	name := "foo"
	subject := "foo"
	err = client.CreateStream(context.Background(), subject, name)
	require.NoError(t, err)

	// Publish some messages.
	num := 2
	for i := 0; i < num; i++ {
		ctx, cancel := context.WithTimeout(context.Background(), 5*time.Second)
		defer cancel()
		_, err = client.Publish(ctx, name, []byte("hello"))
		require.NoError(t, err)
	}

	// Force log clean.
	forceLogClean(t, subject, name, s1)

	// Subscribe with underflowed offset. This should set the offset to 1.
	gotMsg := make(chan struct{})
	ctx, cancel := context.WithCancel(context.Background())
	err = client.Subscribe(ctx, name, func(msg *lift.Message, err error) {
		require.NoError(t, err)
		require.Equal(t, int64(1), msg.Offset())
		close(gotMsg)
		cancel()
	}, lift.StartAtOffset(0))
	require.NoError(t, err)

	// Wait to get the new message.
	select {
	case <-gotMsg:
	case <-time.After(5 * time.Second):
		t.Fatal("Did not receive expected message")
	}
}

// Ensure the stream bytes retention ensures data is deleted when the log
// exceeds the limit.
func TestStreamRetentionBytes(t *testing.T) {
	defer cleanupStorage(t)

	// Configure server.
	s1Config := getTestConfig("a", true, 5050)
	s1Config.Streams.SegmentMaxBytes = 1
	s1Config.Streams.RetentionMaxBytes = 100
	s1Config.BatchMaxMessages = 1
	s1 := runServerWithConfig(t, s1Config)
	defer s1.Stop()

	// Wait for server to elect itself leader.
	getMetadataLeader(t, 10*time.Second, s1)

	client, err := lift.Connect([]string{"localhost:5050"})
	require.NoError(t, err)
	defer client.Close()

	// Create stream.
	name := "foo"
	subject := "foo"
	err = client.CreateStream(context.Background(), subject, name)
	require.NoError(t, err)

	// Publish some messages.
	num := 10
	for i := 0; i < num; i++ {
		ctx, cancel := context.WithTimeout(context.Background(), 5*time.Second)
		defer cancel()
		_, err = client.Publish(ctx, name, []byte("hello"))
		require.NoError(t, err)
	}

	// Force log clean.
	forceLogClean(t, subject, name, s1)

	// The first message read back should have offset 9.
	msgs := make(chan *lift.Message, 1)
	ctx, cancel := context.WithCancel(context.Background())
	err = client.Subscribe(ctx, name, func(msg *lift.Message, err error) {
		require.NoError(t, err)
		msgs <- msg
		cancel()
	}, lift.StartAtEarliestReceived())
	require.NoError(t, err)

	// Wait to get the new message.
	select {
	case msg := <-msgs:
		require.Equal(t, int64(9), msg.Offset())
	case <-time.After(5 * time.Second):
		t.Fatal("Did not receive expected message")
	}
}

// Ensure the stream messages retention ensures data is deleted when the log
// exceeds the limit.
func TestStreamRetentionMessages(t *testing.T) {
	defer cleanupStorage(t)

	// Configure server.
	s1Config := getTestConfig("a", true, 5050)
	s1Config.Streams.SegmentMaxBytes = 1
	s1Config.Streams.RetentionMaxMessages = 5
	s1Config.BatchMaxMessages = 1
	s1 := runServerWithConfig(t, s1Config)
	defer s1.Stop()

	// Wait for server to elect itself leader.
	getMetadataLeader(t, 10*time.Second, s1)

	client, err := lift.Connect([]string{"localhost:5050"})
	require.NoError(t, err)
	defer client.Close()

	// Create stream.
	name := "foo"
	subject := "foo"
	err = client.CreateStream(context.Background(), subject, name)
	require.NoError(t, err)

	// Publish some messages.
	num := 10
	for i := 0; i < num; i++ {
		ctx, cancel := context.WithTimeout(context.Background(), 5*time.Second)
		defer cancel()
		_, err = client.Publish(ctx, name, []byte("hello"))
		require.NoError(t, err)
	}

	// Force log clean.
	forceLogClean(t, subject, name, s1)

	// The first message read back should have offset 5.
	msgs := make(chan *lift.Message, 1)
	ctx, cancel := context.WithCancel(context.Background())
	err = client.Subscribe(ctx, name, func(msg *lift.Message, err error) {
		require.NoError(t, err)
		msgs <- msg
		cancel()
	}, lift.StartAtEarliestReceived())
	require.NoError(t, err)

	// Wait to get the new message.
	select {
	case msg := <-msgs:
		require.Equal(t, int64(5), msg.Offset())
	case <-time.After(5 * time.Second):
		t.Fatal("Did not receive expected message")
	}
}

// Ensure the stream message age retention ensures data is deleted when log
// segments exceed the TTL.
func TestStreamRetentionAge(t *testing.T) {
	defer cleanupStorage(t)

	// Configure server.
	s1Config := getTestConfig("a", true, 5050)
	s1Config.Streams.SegmentMaxBytes = 1
	s1Config.Streams.RetentionMaxAge = time.Nanosecond
	s1Config.BatchMaxMessages = 1
	s1 := runServerWithConfig(t, s1Config)
	defer s1.Stop()

	// Wait for server to elect itself leader.
	getMetadataLeader(t, 10*time.Second, s1)

	client, err := lift.Connect([]string{"localhost:5050"})
	require.NoError(t, err)
	defer client.Close()

	// Create stream.
	name := "foo"
	subject := "foo"
	err = client.CreateStream(context.Background(), subject, name)
	require.NoError(t, err)

	// Publish some messages.
	num := 10
	for i := 0; i < num; i++ {
		ctx, cancel := context.WithTimeout(context.Background(), 5*time.Second)
		defer cancel()
		_, err = client.Publish(ctx, name, []byte("hello"))
		require.NoError(t, err)
	}

	// Force log clean.
	forceLogClean(t, subject, name, s1)

	// We expect all segments but the last to be truncated due to age, so the
	// first message read back should have offset 9.
	msgs := make(chan *lift.Message, 1)
	ctx, cancel := context.WithCancel(context.Background())
	err = client.Subscribe(ctx, name, func(msg *lift.Message, err error) {
		require.NoError(t, err)
		msgs <- msg
		cancel()
	}, lift.StartAtEarliestReceived())
	require.NoError(t, err)

	// Wait to get the new message.
	select {
	case msg := <-msgs:
		require.Equal(t, int64(9), msg.Offset())
	case <-time.After(5 * time.Second):
		t.Fatal("Did not receive expected message")
	}
}

// Ensure when StartPosition_EARLIEST is used with Subscribe, messages are read
// starting at the oldest offset.
func TestSubscribeEarliest(t *testing.T) {
	defer cleanupStorage(t)

	// Configure server.
	s1Config := getTestConfig("a", true, 5050)
	// Set these to force deletion.
	s1Config.Streams.SegmentMaxBytes = 1
	s1Config.Streams.RetentionMaxBytes = 1
	s1Config.BatchMaxMessages = 1
	s1 := runServerWithConfig(t, s1Config)
	defer s1.Stop()

	// Wait for server to elect itself leader.
	getMetadataLeader(t, 10*time.Second, s1)

	client, err := lift.Connect([]string{"localhost:5050"})
	require.NoError(t, err)
	defer client.Close()

	// Create stream.
	name := "foo"
	subject := "foo"
	err = client.CreateStream(context.Background(), subject, name)
	require.NoError(t, err)

	// Publish some messages.
	num := 2
	for i := 0; i < num; i++ {
		ctx, cancel := context.WithTimeout(context.Background(), 5*time.Second)
		defer cancel()
		_, err = client.Publish(ctx, name, []byte("hello"))
		require.NoError(t, err)
	}

	// Force log clean.
	forceLogClean(t, subject, name, s1)

	// Subscribe with EARLIEST. This should start reading from offset 1.
	gotMsg := make(chan struct{})
	ctx, cancel := context.WithCancel(context.Background())
	client.Subscribe(ctx, name, func(msg *lift.Message, err error) {
		require.NoError(t, err)
		require.Equal(t, int64(1), msg.Offset())
		close(gotMsg)
		cancel()
	}, lift.StartAtEarliestReceived())

	// Wait to get the new message.
	select {
	case <-gotMsg:
	case <-time.After(5 * time.Second):
		t.Fatal("Did not receive expected message")
	}
}

// Ensure when StartPosition_LATEST is used with Subscribe, messages are read
// starting at the newest offset.
func TestSubscribeLatest(t *testing.T) {
	defer cleanupStorage(t)

	// Configure server.
	s1Config := getTestConfig("a", true, 5050)
	s1 := runServerWithConfig(t, s1Config)
	defer s1.Stop()

	// Wait for server to elect itself leader.
	getMetadataLeader(t, 10*time.Second, s1)

	client, err := lift.Connect([]string{"localhost:5050"})
	require.NoError(t, err)
	defer client.Close()

	// Create stream.
	name := "foo"
	subject := "foo"
	err = client.CreateStream(context.Background(), subject, name)
	require.NoError(t, err)

	// Publish some messages.
	num := 3
	for i := 0; i < num; i++ {
		ctx, cancel := context.WithTimeout(context.Background(), 5*time.Second)
		defer cancel()
		_, err = client.Publish(ctx, name, []byte("hello"))
		require.NoError(t, err)
	}

	// Subscribe with LATEST. This should start reading from offset 2.
	gotMsg := make(chan struct{})
	ctx, cancel := context.WithCancel(context.Background())
	client.Subscribe(ctx, name, func(msg *lift.Message, err error) {
		require.NoError(t, err)
		require.Equal(t, int64(2), msg.Offset())
		close(gotMsg)
		cancel()
	}, lift.StartAtLatestReceived())

	// Wait to get the new message.
	select {
	case <-gotMsg:
	case <-time.After(5 * time.Second):
		t.Fatal("Did not receive expected message")
	}
}

// Ensure when StartPosition_NEW_ONLY is used with Subscribe, the subscription
// waits for new messages.
func TestSubscribeNewOnly(t *testing.T) {
	defer cleanupStorage(t)

	// Configure server.
	s1Config := getTestConfig("a", true, 5050)
	s1 := runServerWithConfig(t, s1Config)
	defer s1.Stop()

	// Wait for server to elect itself leader.
	getMetadataLeader(t, 10*time.Second, s1)

	client, err := lift.Connect([]string{"localhost:5050"})
	require.NoError(t, err)
	defer client.Close()

	// Create stream.
	name := "foo"
	subject := "foo"
	err = client.CreateStream(context.Background(), subject, name)
	require.NoError(t, err)

	// Publish some messages.
	num := 5
	for i := 0; i < num; i++ {
		ctx, cancel := context.WithTimeout(context.Background(), 5*time.Second)
		defer cancel()
		_, err = client.Publish(ctx, name, []byte("hello"))
		require.NoError(t, err)
	}

	// Subscribe with NEW_ONLY. This should wait for new messages starting at
	// offset 5.
	gotMsg := make(chan struct{})
	ctx, cancel := context.WithCancel(context.Background())
	err = client.Subscribe(ctx, name, func(msg *lift.Message, err error) {
		require.NoError(t, err)
		require.Equal(t, int64(5), msg.Offset())
		close(gotMsg)
		cancel()
	})
	require.NoError(t, err)

	// Publish one more message.
	_, err = client.Publish(context.Background(), name, []byte("test"))
	require.NoError(t, err)

	// Wait to get the new message.
	select {
	case <-gotMsg:
	case <-time.After(5 * time.Second):
		t.Fatal("Did not receive expected message")
	}
}

// Ensure when StartPosition_TIMESTAMP is used with Subscribe, messages are
// read starting at the given timestamp.
func TestSubscribeStartTime(t *testing.T) {
	defer cleanupStorage(t)
	timestampBefore := timestamp
	mockTimestamp := int64(0)
	timestampCalls := 0
	timestamp = func() int64 {
		time := mockTimestamp
		// Only increment on every other call because we don't want sendAck to
		// advance the time as it throws off the subscribe test.
		if timestampCalls%2 == 0 {
			mockTimestamp += 10
		}
		timestampCalls++
		return time
	}
	defer func() {
		timestamp = timestampBefore
	}()

	// Configure server.
	s1Config := getTestConfig("a", true, 5050)
	s1 := runServerWithConfig(t, s1Config)
	defer s1.Stop()

	// Wait for server to elect itself leader.
	getMetadataLeader(t, 10*time.Second, s1)

	client, err := lift.Connect([]string{"localhost:5050"})
	require.NoError(t, err)
	defer client.Close()

	// Create stream.
	name := "foo"
	subject := "foo"
	err = client.CreateStream(context.Background(), subject, name)
	require.NoError(t, err)

	// Publish some messages.
	num := 5
	for i := 0; i < num; i++ {
		ctx, cancel := context.WithTimeout(context.Background(), 5*time.Second)
		defer cancel()
		_, err = client.Publish(ctx, name, []byte("hello"))
		require.NoError(t, err)
	}

	// Subscribe with TIMESTAMP 25. This should start reading from offset 3.
	msgCh := make(chan *lift.Message, 1)
	ctx, cancel := context.WithCancel(context.Background())
	client.Subscribe(ctx, name, func(msg *lift.Message, err error) {
		select {
		case <-msgCh:
			return
		default:
		}
		require.NoError(t, err)
		msgCh <- msg
		close(msgCh)
		cancel()
	}, lift.StartAtTime(time.Unix(0, 25)))

	// Wait to get the new message.
	select {
	case msg := <-msgCh:
		require.Equal(t, int64(3), msg.Offset())
		require.Equal(t, int64(30), msg.Timestamp().UnixNano())
	case <-time.After(5 * time.Second):
		t.Fatal("Did not receive expected message")
	}
}

// Ensure clients can connect with TLS when enabled.
func TestTLS(t *testing.T) {
	defer cleanupStorage(t)

	// Configure server with TLS.
	s1Config, err := NewConfig("./configs/tls.yaml")
	require.NoError(t, err)
	s1 := runServerWithConfig(t, s1Config)
	defer s1.Stop()

	// Connect with TLS.
	client, err := lift.Connect([]string{"localhost:5050"}, lift.TLSCert("./configs/certs/server.crt"))
	require.NoError(t, err)
	defer client.Close()

	// Connecting without a cert should fail.
	_, err = lift.Connect([]string{"localhost:5050"})
	require.Error(t, err)
}

// Ensure that the host address is the same as the listen address when
// specifying only the latter
func TestListen(t *testing.T) {
	config, err := NewConfig("./configs/listen.yaml")
	require.NoError(t, err)

	ex := HostPort{
		Host: "192.168.0.1",
		Port: 4222,
	}

	r := config.GetListenAddress()
	if r != ex {
		t.Fatalf("Not Equal:\nReceived: '%+v'\nExpected: '%+v'\n", r, ex)
	}

	r = config.GetConnectionAddress()
	if r != ex {
		t.Fatalf("Not Equal:\nReceived: '%+v'\nExpected: '%+v'\n", r, ex)
	}
}

// Ensure that the listen address is the same as the host address when
// specifying only the latter
func TestHost(t *testing.T) {
	config, err := NewConfig("./configs/host.yaml")
	require.NoError(t, err)

	ex := HostPort{
		Host: "192.168.0.1",
		Port: 4222,
	}

	r := config.GetListenAddress()
	if r != ex {
		t.Fatalf("Not Equal:\nReceived: '%+v'\nExpected: '%+v'\n", r, ex)
	}

	r = config.GetConnectionAddress()
	if r != ex {
		t.Fatalf("Not Equal:\nReceived: '%+v'\nExpected: '%+v'\n", r, ex)
	}
}

// Ensure that the listen and connection addresses have the expected values
// when specifying both
func TestListenHost(t *testing.T) {
	config, err := NewConfig("./configs/listen-host.yaml")
	require.NoError(t, err)

	ex := HostPort{
		Host: "192.168.0.1",
		Port: 4222,
	}

	r := config.GetListenAddress()
	if r != ex {
		t.Fatalf("Not Equal:\nReceived: '%+v'\nExpected: '%+v'\n", r, ex)
	}

	ex = HostPort{
		Host: "my-host",
		Port: 4333,
	}

	r = config.GetConnectionAddress()
	if r != ex {
		t.Fatalf("Not Equal:\nReceived: '%+v'\nExpected: '%+v'\n", r, ex)
	}
}

// Ensure that the listen and connection addresses have the expected default
// values
func TestDefaultListenHost(t *testing.T) {
	config := NewDefaultConfig()

	ex := HostPort{
		Host: defaultListenAddress,
		Port: DefaultPort,
	}

	r := config.GetListenAddress()
	if r != ex {
		t.Fatalf("Not Equal:\nReceived: '%+v'\nExpected: '%+v'\n", r, ex)
	}

	ex = HostPort{
		Host: defaultConnectionAddress,
		Port: DefaultPort,
	}

	r = config.GetConnectionAddress()
	if r != ex {
		t.Fatalf("Not Equal:\nReceived: '%+v'\nExpected: '%+v'\n", r, ex)
	}
}

// Ensure the leader flag is set when the server is elected metadata leader and
// unset when it loses leadership.
func TestMetadataLeadershipLifecycle(t *testing.T) {
	defer cleanupStorage(t)

	// Configure first server.
	s1Config := getTestConfig("a", true, 0)
	s1 := runServerWithConfig(t, s1Config)
	defer s1.Stop()

	// Configure second server.
	s2Config := getTestConfig("b", false, 0)
	s2 := runServerWithConfig(t, s2Config)
	defer s2.Stop()

	// Wait for server to elect itself leader.
	getMetadataLeader(t, 10*time.Second, s1)

	// Check leader flag is set.
	require.Equal(t, int64(1), atomic.LoadInt64(&(s1.getRaft().leader)))

	// Kill the follower.
	s2.Stop()

	deadline := time.Now().Add(5 * time.Second)
	for time.Now().Before(deadline) {
		leader := atomic.LoadInt64(&(s1.getRaft().leader))
		if leader == 0 {
			return
		}
		time.Sleep(10 * time.Millisecond)
		continue
	}
	t.Fatal("Expected leader flag to be 0")
}

// Ensure propagation handlers for shrinking and expanding the ISR work
// correctly.
func TestPropagatedShrinkExpandISR(t *testing.T) {
	defer cleanupStorage(t)

	// Configure first server.
	s1Config := getTestConfig("a", true, 5050)
	s1 := runServerWithConfig(t, s1Config)
	defer s1.Stop()

	// Configure second server.
	s2Config := getTestConfig("b", false, 0)
	s2 := runServerWithConfig(t, s2Config)
	defer s2.Stop()

	// Wait for server to elect itself leader.
	controller := getMetadataLeader(t, 10*time.Second, s1)

	client, err := lift.Connect([]string{"localhost:5050"})
	require.NoError(t, err)
	defer client.Close()

	// Create stream.
	name := "foo"
	subject := "foo"
	err = client.CreateStream(context.Background(), subject, name,
		lift.ReplicationFactor(2))
	require.NoError(t, err)

	waitForISR(t, 10*time.Second, name, 0, 2, s1, s2)

	leader := getPartitionLeader(t, 10*time.Second, name, 0, s1, s2)
	followerID := s1.config.Clustering.ServerID
	if leader == s1 {
		followerID = s2.config.Clustering.ServerID
	}
	partition := leader.metadata.GetPartition(name, 0)
	require.NotNil(t, partition)
	leaderEpoch := partition.LeaderEpoch

	// Shrink ISR.
	controller.handleShrinkISR(&proto.PropagatedRequest{
		ShrinkISROp: &proto.ShrinkISROp{
			Stream:          name,
			Partition:       0,
			ReplicaToRemove: followerID,
			Leader:          leader.config.Clustering.ServerID,
			LeaderEpoch:     leaderEpoch,
		},
	})

	// Wait for ISR to shrink.
	waitForISR(t, 10*time.Second, name, 0, 1, s1, s2)

	// Expand ISR.
	controller.handleExpandISR(&proto.PropagatedRequest{
		Op: proto.Op_EXPAND_ISR,
		ExpandISROp: &proto.ExpandISROp{
			Stream:       name,
			Partition:    0,
			ReplicaToAdd: followerID,
			Leader:       leader.config.Clustering.ServerID,
			LeaderEpoch:  leaderEpoch,
		},
	})

	// Wait for ISR to expand.
	waitForISR(t, 10*time.Second, name, 0, 2, s1, s2)
}

// Test stream pausing and resuming. A paused stream should re-activate itself
// when a message is published using the Liftbridge API. This test pauses all
// partitions and checks that only the partition that is published to gets
// resumed.
func TestPauseStreamAllPartitions(t *testing.T) {
	defer cleanupStorage(t)

	// Configure server.
	s1Config := getTestConfig("a", true, 5050)
	s1 := runServerWithConfig(t, s1Config)
	defer s1.Stop()

	// Wait for server to elect itself leader.
	getMetadataLeader(t, 10*time.Second, s1)

	client, err := lift.Connect([]string{"localhost:5050"})
	require.NoError(t, err)
	defer client.Close()

	// Create stream.
	name := "foo"
	subject := "foo"
	err = client.CreateStream(context.Background(), subject, name, lift.Partitions(2))
	require.NoError(t, err)

	// Check partition load counts.
	partitionCounts := s1.metadata.BrokerPartitionCounts()
	require.Len(t, partitionCounts, 1)
	require.Equal(t, 2, partitionCounts[s1.config.Clustering.ServerID])
	leaderCounts := s1.metadata.BrokerLeaderCounts()
	require.Len(t, leaderCounts, 1)
	require.Equal(t, 2, leaderCounts[s1.config.Clustering.ServerID])

	// Try to pause a non-existing stream.
	err = client.PauseStream(context.Background(), "bar")
	require.Error(t, err)

	// Pause all partitions.
	err = client.PauseStream(context.Background(), name)
	require.NoError(t, err)

	// Make sure pause is idempotent.
	err = client.PauseStream(context.Background(), name)
	require.NoError(t, err)

	// Check that both partitions are paused.
	checkPartitionPaused(t, 5*time.Second, name, 0, true, s1)
	checkPartitionPaused(t, 5*time.Second, name, 1, true, s1)

	// Check partition load counts.
	partitionCounts = s1.metadata.BrokerPartitionCounts()
	require.Len(t, partitionCounts, 1)
	require.Equal(t, 0, partitionCounts[s1.config.Clustering.ServerID])
	leaderCounts = s1.metadata.BrokerLeaderCounts()
	require.Len(t, leaderCounts, 1)
	require.Equal(t, 0, leaderCounts[s1.config.Clustering.ServerID])

	// Publish a message to partition 0.
	ctx, cancel := context.WithTimeout(context.Background(), 5*time.Second)
	defer cancel()
	_, err = client.Publish(ctx, name, []byte("hello"))
	require.NoError(t, err)

	msgs := make(chan *lift.Message, 1)
	ctx, cancel = context.WithCancel(context.Background())
	err = client.Subscribe(ctx, name, func(msg *lift.Message, err error) {
		require.NoError(t, err)
		msgs <- msg
		cancel()
	}, lift.StartAtEarliestReceived())
	require.NoError(t, err)

	// Wait to get the new message.
	select {
	case msg := <-msgs:
		require.Equal(t, []byte("hello"), msg.Value())
	case <-time.After(5 * time.Second):
		t.Fatal("Did not receive expected message")
	}

	// Check that partition 0 was resumed but partition 1 is still paused.
	checkPartitionPaused(t, 5*time.Second, name, 0, false, s1)
	checkPartitionPaused(t, 5*time.Second, name, 1, true, s1)

	// Check partition load counts.
	partitionCounts = s1.metadata.BrokerPartitionCounts()
	require.Len(t, partitionCounts, 1)
	require.Equal(t, 1, partitionCounts[s1.config.Clustering.ServerID])
	leaderCounts = s1.metadata.BrokerLeaderCounts()
	require.Len(t, leaderCounts, 1)
	require.Equal(t, 1, leaderCounts[s1.config.Clustering.ServerID])
}

// Test stream pausing and resuming. A paused stream should re-activate itself
// when a message is published using the Liftbridge API. This test pauses some
// partitions only.
func TestPauseStreamSomePartitions(t *testing.T) {
	defer cleanupStorage(t)

	// Configure server.
	s1Config := getTestConfig("a", true, 5050)
	s1 := runServerWithConfig(t, s1Config)
	defer s1.Stop()

	// Wait for server to elect itself leader.
	getMetadataLeader(t, 10*time.Second, s1)

	client, err := lift.Connect([]string{"localhost:5050"})
	require.NoError(t, err)
	defer client.Close()

	// Create stream.
	name := "foo"
	subject := "foo"
	err = client.CreateStream(context.Background(), subject, name, lift.Partitions(2))
	require.NoError(t, err)

	// Try to pause a non-existing partition.
	err = client.PauseStream(context.Background(), name, lift.PausePartitions(99))
	require.Error(t, err)

	// Pause partition 0 but set ResumeAll.
	err = client.PauseStream(context.Background(), name, lift.PausePartitions(0), lift.ResumeAll())
	require.NoError(t, err)

	// Check that only partition 0 is paused.
	checkPartitionPaused(t, 5*time.Second, name, 0, true, s1)
	checkPartitionPaused(t, 5*time.Second, name, 1, false, s1)

	// Publish a message to the non-paused partition, which should resume the
	// paused partition since ResumeAll was enabled.
	ctx, cancel := context.WithTimeout(context.Background(), 5*time.Second)
	defer cancel()
	_, err = client.Publish(ctx, name, []byte("hello"), lift.ToPartition(1))
	require.NoError(t, err)

	msgs := make(chan *lift.Message, 1)
	ctx, cancel = context.WithCancel(context.Background())
	err = client.Subscribe(ctx, name, func(msg *lift.Message, err error) {
		require.NoError(t, err)
		msgs <- msg
		cancel()
	}, lift.StartAtEarliestReceived(), lift.Partition(1))
	require.NoError(t, err)

	// Wait to get the new message.
	select {
	case msg := <-msgs:
		require.Equal(t, []byte("hello"), msg.Value())
	case <-time.After(5 * time.Second):
		t.Fatal("Did not receive expected message")
	}

	// Check that both partitions are resumed.
	checkPartitionPaused(t, 5*time.Second, name, 0, false, s1)
	checkPartitionPaused(t, 5*time.Second, name, 1, false, s1)
}

// Ensure pausing a stream works when we send the request to the metadata
// follower and resuming the stream works when the resuming publish is sent to
// the follower.
func TestPauseStreamPropagate(t *testing.T) {
	defer cleanupStorage(t)

	// Configure first server.
	s1Config := getTestConfig("a", true, 0)
	s1 := runServerWithConfig(t, s1Config)
	defer s1.Stop()

	// Configure second server.
	s2Config := getTestConfig("b", false, 5050)
	s2 := runServerWithConfig(t, s2Config)
	defer s2.Stop()

	// Connect and send the request to the follower.
	client, err := lift.Connect([]string{"localhost:5050"})
	require.NoError(t, err)
	defer client.Close()

	ctx, cancel := context.WithTimeout(context.Background(), 2*time.Second)
	defer cancel()
	name := "foo"
	err = client.CreateStream(ctx, "foo", name)
	require.NoError(t, err)

	// Pause stream on follower.
	err = client.PauseStream(context.Background(), name)
	require.NoError(t, err)

	checkPartitionPaused(t, 5*time.Second, name, 0, true, s1)
	checkPartitionPaused(t, 5*time.Second, name, 0, true, s2)

	// Resume stream by publishing to follower.
	ctx, cancel = context.WithTimeout(context.Background(), 5*time.Second)
	defer cancel()
	_, err = client.Publish(ctx, name, []byte("hello"))
	require.NoError(t, err)

	checkPartitionPaused(t, 5*time.Second, name, 0, false, s1)
	checkPartitionPaused(t, 5*time.Second, name, 0, false, s2)
}

// Test setting and removing the readonly flag on a stream. This test sets all
// partitions on a stream as readonly and checks that both cannot be published
// to.
func TestSetStreamReadonlyAllPartitions(t *testing.T) {
	defer cleanupStorage(t)

	// Configure server.
	s1Config := getTestConfig("a", true, 5050)
	s1 := runServerWithConfig(t, s1Config)
	defer s1.Stop()

	// Wait for server to elect itself leader.
	getMetadataLeader(t, 10*time.Second, s1)

	client, err := lift.Connect([]string{"localhost:5050"})
	require.NoError(t, err)
	defer client.Close()

	// Create stream.
	name := "foo"
	subject := "foo"
	err = client.CreateStream(context.Background(), subject, name, lift.Partitions(2))
	require.NoError(t, err)

	// Set the stream as readonly.
	err = client.SetStreamReadonly(context.Background(), name)
	require.NoError(t, err)

	// Check that both partitions are readonly.
	checkPartitionReadonly(t, 5*time.Second, name, 0, true, s1)
	checkPartitionReadonly(t, 5*time.Second, name, 1, true, s1)

	// Check that both partitions cannot be published to.
	ctx, cancel := context.WithTimeout(context.Background(), 5*time.Second)
	defer cancel()
	_, err = client.Publish(ctx, name, []byte("hello"), lift.ToPartition(0))
	require.Error(t, err)

	ctx, cancel = context.WithTimeout(context.Background(), 5*time.Second)
	defer cancel()
	_, err = client.Publish(ctx, name, []byte("hello"), lift.ToPartition(1))
	require.Error(t, err)
}

// Test setting and removing the readonly flag on a partition. A readonly
// partition should not accept new publications but should still be
// subscribable. This test sets only one partition as readonly and checks that
// the other one can still be published to.
func TestSetStreamReadonlySomePartitions(t *testing.T) {
	defer cleanupStorage(t)

	// Configure server.
	s1Config := getTestConfig("a", true, 5050)
	s1 := runServerWithConfig(t, s1Config)
	defer s1.Stop()

	// Wait for server to elect itself leader.
	getMetadataLeader(t, 10*time.Second, s1)

	client, err := lift.Connect([]string{"localhost:5050"})
	require.NoError(t, err)
	defer client.Close()

	// Create stream.
	name := "foo"
	subject := "foo"
	err = client.CreateStream(context.Background(), subject, name, lift.Partitions(2))
	require.NoError(t, err)

	// Try to set a non-existing stream as readonly.
	err = client.SetStreamReadonly(context.Background(), "bar")
	require.Error(t, err)

	// Try to set a non-existing partition as readonly.
	err = client.SetStreamReadonly(context.Background(), name, lift.ReadonlyPartitions(99))
	require.Error(t, err)

	// Set one partition as readonly.
	err = client.SetStreamReadonly(context.Background(), name, lift.ReadonlyPartitions(0))
	require.NoError(t, err)

	// Make sure setting readonly is idempotent.
	err = client.SetStreamReadonly(context.Background(), name, lift.ReadonlyPartitions(0))
	require.NoError(t, err)

	// Check that only the first partition is readonly.
	checkPartitionReadonly(t, 5*time.Second, name, 0, true, s1)
	checkPartitionReadonly(t, 5*time.Second, name, 1, false, s1)

	// Publish a message to partition 0.
	ctx, cancel := context.WithTimeout(context.Background(), 5*time.Second)
	defer cancel()
	_, err = client.Publish(ctx, name, []byte("hello"))
	require.Error(t, err)

	// Publish a message to partition 1.
	ctx, cancel = context.WithTimeout(context.Background(), 5*time.Second)
	defer cancel()
	_, err = client.Publish(ctx, name, []byte("hello"), lift.ToPartition(1))
	require.NoError(t, err)

	msgs := make(chan *lift.Message, 1)
	ctx, cancel = context.WithCancel(context.Background())
	err = client.Subscribe(ctx, name, func(msg *lift.Message, err error) {
		require.NoError(t, err)
		msgs <- msg
		cancel()
	}, lift.StartAtEarliestReceived(), lift.Partition(1))
	require.NoError(t, err)

	// Wait to get the new message.
	select {
	case msg := <-msgs:
		require.Equal(t, []byte("hello"), msg.Value())
	case <-time.After(5 * time.Second):
		t.Fatal("Did not receive expected message")
	}

	// Check that only the first partition is readonly.
	checkPartitionReadonly(t, 5*time.Second, name, 0, true, s1)
	checkPartitionReadonly(t, 5*time.Second, name, 1, false, s1)
}

// Test subscribing to a readonly stream. Stream messages should be received,
// followed by an ErrEndOfReadonlyPartition error that also ends the
// subscription.
func TestSetStreamReadonlySubscription(t *testing.T) {
	defer cleanupStorage(t)

	// Configure server.
	s1Config := getTestConfig("a", true, 5050)
	s1 := runServerWithConfig(t, s1Config)
	defer s1.Stop()

	// Wait for server to elect itself leader.
	getMetadataLeader(t, 10*time.Second, s1)

	client, err := lift.Connect([]string{"localhost:5050"})
	require.NoError(t, err)
	defer client.Close()

	// Create stream.
	name := "foo"
	subject := "foo"
	err = client.CreateStream(context.Background(), subject, name, lift.Partitions(2))
	require.NoError(t, err)

	// Publish a message to the stream.
	ctx, cancel := context.WithTimeout(context.Background(), 5*time.Second)
	defer cancel()
	_, err = client.Publish(ctx, name, []byte("hello"))
	require.NoError(t, err)

	// Set stream as readonly.
	err = client.SetStreamReadonly(context.Background(), name)
	require.NoError(t, err)

	msgs := make(chan *lift.Message, 1)
	ctx, cancel = context.WithCancel(context.Background())
	err = client.Subscribe(ctx, name, func(msg *lift.Message, err error) {
		// Ignore published messages, we are only waiting for the end of
		// readonly partition error.
		if err == nil {
			return
		}

		require.EqualError(t, err, lift.ErrReadonlyPartition.Error())
		msgs <- msg
		cancel()
	}, lift.StartAtEarliestReceived())
	require.NoError(t, err)

	// Wait to get the error.
	select {
	case <-msgs:
	case <-time.After(5 * time.Second):
		t.Fatal("Did not receive expected error")
	}
}

// Ensure setting a stream readonly works when we send the request to the
// metadata follower and removing the readonly flag on the stream works when
// the SetReadonly call is sent to the follower.
func TestSetStreamReadonlyPropagate(t *testing.T) {
	defer cleanupStorage(t)

	// Configure first server.
	s1Config := getTestConfig("a", true, 0)
	s1 := runServerWithConfig(t, s1Config)
	defer s1.Stop()

	// Configure second server.
	s2Config := getTestConfig("b", false, 5050)
	s2 := runServerWithConfig(t, s2Config)
	defer s2.Stop()

	// Connect and send the request to the follower.
	client, err := lift.Connect([]string{"localhost:5050"})
	require.NoError(t, err)
	defer client.Close()

	ctx, cancel := context.WithTimeout(context.Background(), 2*time.Second)
	defer cancel()
	name := "foo"
	err = client.CreateStream(ctx, "foo", name)
	require.NoError(t, err)

	// Set the stream as readonly on follower.
	err = client.SetStreamReadonly(context.Background(), name)
	require.NoError(t, err)

	checkPartitionReadonly(t, 5*time.Second, name, 0, true, s1)
	checkPartitionReadonly(t, 5*time.Second, name, 0, true, s2)

	// Remove the readonly flag from the stream on follower.
	err = client.SetStreamReadonly(context.Background(), name, lift.Readonly(false))
	require.NoError(t, err)

	checkPartitionReadonly(t, 5*time.Second, name, 0, false, s1)
	checkPartitionReadonly(t, 5*time.Second, name, 0, false, s2)
}

// Ensure publishing to a non-existent stream returns an error.
func TestPublishNoSuchStream(t *testing.T) {
	defer cleanupStorage(t)

	// Configure server.
	s1Config := getTestConfig("a", true, 5050)
	s1 := runServerWithConfig(t, s1Config)
	defer s1.Stop()

	// Wait for server to elect itself leader.
	getMetadataLeader(t, 10*time.Second, s1)

	client, err := lift.Connect([]string{"localhost:5050"})
	require.NoError(t, err)
	defer client.Close()

	ctx, cancel := context.WithTimeout(context.Background(), time.Second)
	defer cancel()
	_, err = client.Publish(ctx, "foo", []byte("hello"))
	require.Error(t, err)
}

// Ensure publishing to a non-existent stream partition returns an error.
func TestPublishNoSuchPartition(t *testing.T) {
	defer cleanupStorage(t)

	// Configure server.
	s1Config := getTestConfig("a", true, 5050)
	s1 := runServerWithConfig(t, s1Config)
	defer s1.Stop()

	// Wait for server to elect itself leader.
	getMetadataLeader(t, 10*time.Second, s1)

	client, err := lift.Connect([]string{"localhost:5050"})
	require.NoError(t, err)
	defer client.Close()

	// Create stream.
	name := "foo"
	subject := "foo"
	err = client.CreateStream(context.Background(), subject, name)
	require.NoError(t, err)

	ctx, cancel := context.WithTimeout(context.Background(), time.Second)
	defer cancel()
	_, err = client.Publish(ctx, name, []byte("hello"), lift.ToPartition(42))
	require.Error(t, err)
}

type raftLogListener struct {
	receiver func(log *RaftLog)
}

func (l *raftLogListener) Receive(log *RaftLog) {
	l.receiver(log)
}

// Ensure Raft log listeners receive logs.
func TestRaftLogListener(t *testing.T) {
	defer cleanupStorage(t)

	// Configure first server.
	s1Config := getTestConfig("a", true, 0)
	s1 := runServerWithConfig(t, s1Config)
	defer s1.Stop()

	gotLogs := make(chan struct{})
	logs := make([]*proto.RaftLog, 0, 2)
	s1.AddRaftLogListener(&raftLogListener{func(log *RaftLog) {
		protoLog := &proto.RaftLog{}
		err := protoLog.Unmarshal(log.Data)
		require.NoError(t, err)

		logs = append(logs, protoLog)
		if len(logs) == 2 {
			close(gotLogs)
		}
	}})

	// Wait for server to elect itself leader.
	getMetadataLeader(t, 10*time.Second, s1)

	client, err := lift.Connect([]string{"localhost:" + strconv.Itoa(s1.GetListenPort())})
	require.NoError(t, err)
	defer client.Close()

	// Create stream.
	name := "foo"
	subject := "foo"
	err = client.CreateStream(context.Background(), subject, name)
	require.NoError(t, err)

	// Delete stream.
	err = client.DeleteStream(context.Background(), name)
	require.NoError(t, err)

	// Wait to receive the Raft logs.
	select {
	case <-gotLogs:
		require.Len(t, logs, 2)
		require.Equal(t, proto.Op_CREATE_STREAM, logs[0].Op)
		require.Equal(t, proto.Op_DELETE_STREAM, logs[1].Op)
	case <-time.After(5 * time.Second):
		t.Fatal("Did not receive expected Raft logs")
	}
}<|MERGE_RESOLUTION|>--- conflicted
+++ resolved
@@ -161,7 +161,6 @@
 func getPartitionLeader(t *testing.T, timeout time.Duration, name string, partitionID int32, servers ...*Server) *Server {
 	var (
 		leader   *Server
-		epoch    uint64
 		deadline = time.Now().Add(timeout)
 	)
 	for time.Now().Before(deadline) {
@@ -173,18 +172,12 @@
 			if partition == nil {
 				continue
 			}
-			streamLeader, leaderEpoch := partition.GetLeader()
-			if streamLeader == s.config.Clustering.ServerID {
-<<<<<<< HEAD
-				if leaderEpoch > epoch {
-					leader = s
-					epoch = leaderEpoch
-				} else {
-=======
+			partitionLeader, _ := partition.GetLeader()
+			if partitionLeader == s.config.Clustering.ServerID {
 				if leader != nil {
->>>>>>> 80a935ee
-					stackFatalf(t, "Found more than one partition leader")
+					stackFatalf(t, "Found more than one stream leader")
 				}
+				leader = s
 			}
 		}
 		if leader != nil {
@@ -193,7 +186,7 @@
 		time.Sleep(15 * time.Millisecond)
 	}
 	if leader == nil {
-		stackFatalf(t, "No partition leader found")
+		stackFatalf(t, "No stream leader found")
 	}
 	return leader
 }
